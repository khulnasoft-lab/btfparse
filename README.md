--- conflicted
+++ resolved
@@ -107,7 +107,7 @@
 
 #### Source code
 
-The files required to build and run Malcolm are available on the [Idaho National Lab's GitHub page](https://github.com/idaholab/Malcolm/tree/main). Malcolm's source code is released under the terms of a permissive open source software license (see see `License.txt` for the terms of its release).
+The files required to build and run Malcolm are available on its [GitHub page](https://github.com/idaholab/Malcolm/tree/main). Malcolm's source code is released under the terms of a permissive open source software license (see see `License.txt` for the terms of its release).
 
 #### Building Malcolm from scratch
 
@@ -878,11 +878,7 @@
 * monitor network interfaces
 * capture packets to PCAP files
 * detect file transfers in network traffic and extract and scan those files for threats
-<<<<<<< HEAD
-* generate and forward Zeek logs, Arkime sessions, and other information to [Malcolm](https://github.com/idaholab/malcolm)
-=======
-* generate and forward Zeek logs, Arkime sessions, and other information to [Malcolm](https://github.com/cisagov/Malcolm)
->>>>>>> e57292a6
+* generate and forward Zeek logs, Arkime sessions, and other information to [Malcolm](https://github.com/idaholab/Malcolm)
 
 Please see the [Hedgehog Linux README](https://github.com/idaholab/Malcolm/blob/main/sensor-iso/README.md) for more information.
 
@@ -1993,11 +1989,7 @@
 
 ### Scenario 2: Malcolm was installed from a packaged tarball
 
-<<<<<<< HEAD
-If you installed Malcolm from [pre-packaged installation files](https://github.com/idaholab/malcolm#Packager), here are the basic steps to perform an upgrade:
-=======
-If you installed Malcolm from [pre-packaged installation files](https://github.com/cisagov/Malcolm#Packager), here are the basic steps to perform an upgrade:
->>>>>>> e57292a6
+If you installed Malcolm from [pre-packaged installation files](https://github.com/idaholab/Malcolm#Packager), here are the basic steps to perform an upgrade:
 
 1. stop Malcolm
     * `./scripts/stop`
