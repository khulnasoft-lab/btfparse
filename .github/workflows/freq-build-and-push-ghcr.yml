--- conflicted
+++ resolved
@@ -3,14 +3,8 @@
 on:
   push:
     branches:
-<<<<<<< HEAD
       - main
       - development
-    tags:
-      - v*
-=======
-      - development
->>>>>>> 2d1c142d
     paths:
       - 'freq-server/**'
       - 'Dockerfiles/freq.Dockerfile'
