--- conflicted
+++ resolved
@@ -143,7 +143,7 @@
 
 services:
   opensearch:
-    image: malcolmnetsec/opensearch:5.2.11
+    image: malcolmnetsec/opensearch:5.3.0
     restart: "no"
     stdin_open: false
     tty: true
@@ -155,11 +155,7 @@
       logger.level : 'WARN'
       bootstrap.memory_lock : 'true'
       MAX_LOCKED_MEMORY : 'unlimited'
-<<<<<<< HEAD
       OPENSEARCH_JAVA_OPTS : '-Xms4g -Xmx4g -Xss256k -XX:-HeapDumpOnOutOfMemoryError -Djava.security.egd=file:/dev/./urandom -Dlog4j.formatMsgNoLookups=true'
-=======
-      OPENSEARCH_JAVA_OPTS : '-Xms10g -Xmx10g -Xss256k -Djava.security.egd=file:/dev/./urandom -Dlog4j.formatMsgNoLookups=true'
->>>>>>> 8dc08911
       VIRTUAL_HOST : 'os.malcolm.local'
       discovery.type : 'single-node'
       discovery.zen.minimum_master_nodes : 1
@@ -187,7 +183,7 @@
       retries: 3
       start_period: 180s
   dashboards-helper:
-    image: malcolmnetsec/dashboards-helper:5.2.11
+    image: malcolmnetsec/dashboards-helper:5.3.0
     restart: "no"
     stdin_open: false
     tty: true
@@ -217,7 +213,7 @@
       retries: 3
       start_period: 30s
   dashboards:
-    image: malcolmnetsec/dashboards:5.2.11
+    image: malcolmnetsec/dashboards:5.3.0
     restart: "no"
     stdin_open: false
     tty: true
@@ -240,7 +236,7 @@
       retries: 3
       start_period: 210s
   logstash:
-    image: malcolmnetsec/logstash-oss:5.2.11
+    image: malcolmnetsec/logstash-oss:5.3.0
     restart: "no"
     stdin_open: false
     tty: true
@@ -259,11 +255,7 @@
       << : *common-beats-variables
       << : *common-lookup-variables
       OS_HOSTS : 'opensearch:9200'
-<<<<<<< HEAD
       LS_JAVA_OPTS : '-Xms2g -Xmx2g -Xss1536k -XX:-HeapDumpOnOutOfMemoryError -Djava.security.egd=file:/dev/./urandom -Dlog4j.formatMsgNoLookups=true'
-=======
-      LS_JAVA_OPTS : '-Xms3g -Xmx3g -Xss2m -Djava.security.egd=file:/dev/./urandom -Dlog4j.formatMsgNoLookups=true'
->>>>>>> 8dc08911
     depends_on:
       - opensearch
     expose:
@@ -289,7 +281,7 @@
       retries: 3
       start_period: 600s
   filebeat:
-    image: malcolmnetsec/filebeat-oss:5.2.11
+    image: malcolmnetsec/filebeat-oss:5.3.0
     restart: "no"
     stdin_open: false
     tty: true
@@ -330,7 +322,7 @@
       retries: 3
       start_period: 60s
   arkime:
-    image: malcolmnetsec/arkime:5.2.11
+    image: malcolmnetsec/arkime:5.3.0
     restart: "no"
     stdin_open: false
     tty: true
@@ -370,7 +362,7 @@
       retries: 3
       start_period: 210s
   zeek:
-    image: malcolmnetsec/zeek:5.2.11
+    image: malcolmnetsec/zeek:5.3.0
     restart: "no"
     stdin_open: false
     tty: true
@@ -400,8 +392,32 @@
       timeout: 15s
       retries: 3
       start_period: 60s
+  suricata:
+    image: malcolmnetsec/suricata:5.3.0
+    restart: "no"
+    stdin_open: false
+    tty: true
+    hostname: suricata
+    environment:
+      << : *process-variables
+      << : *logstash-variables
+      << : *common-upload-variables
+      << : *suricata-variables
+    depends_on:
+      - logstash
+    volumes:
+      - ./suricata-logs:/var/log/suricata
+      - ./pcap:/data/pcap
+    expose:
+      - 8711
+    healthcheck:
+      test: ["CMD", "supervisorctl", "status", "pcap-suricata"]
+      interval: 30s
+      timeout: 15s
+      retries: 3
+      start_period: 120s
   file-monitor:
-    image: malcolmnetsec/file-monitor:5.2.11
+    image: malcolmnetsec/file-monitor:5.3.0
     restart: "no"
     stdin_open: false
     tty: true
@@ -426,7 +442,7 @@
       retries: 3
       start_period: 60s
   pcap-capture:
-    image: malcolmnetsec/pcap-capture:5.2.11
+    image: malcolmnetsec/pcap-capture:5.3.0
     restart: "no"
     stdin_open: false
     tty: true
@@ -446,7 +462,7 @@
     volumes:
       - ./pcap/upload:/pcap
   pcap-monitor:
-    image: malcolmnetsec/pcap-monitor:5.2.11
+    image: malcolmnetsec/pcap-monitor:5.3.0
     restart: "no"
     stdin_open: false
     tty: true
@@ -471,7 +487,7 @@
       retries: 3
       start_period: 90s
   upload:
-    image: malcolmnetsec/file-upload:5.2.11
+    image: malcolmnetsec/file-upload:5.3.0
     restart: "no"
     stdin_open: false
     tty: true
@@ -499,7 +515,7 @@
       retries: 3
       start_period: 60s
   htadmin:
-    image: malcolmnetsec/htadmin:5.2.11
+    image: malcolmnetsec/htadmin:5.3.0
     restart: "no"
     stdin_open: false
     tty: true
@@ -523,7 +539,7 @@
       retries: 3
       start_period: 60s
   freq:
-    image: malcolmnetsec/freq:5.2.11
+    image: malcolmnetsec/freq:5.3.0
     restart: "no"
     stdin_open: false
     tty: true
@@ -543,7 +559,7 @@
       retries: 3
       start_period: 60s
   name-map-ui:
-    image: malcolmnetsec/name-map-ui:5.2.11
+    image: malcolmnetsec/name-map-ui:5.3.0
     restart: "no"
     stdin_open: false
     tty: true
@@ -566,7 +582,7 @@
       retries: 3
       start_period: 60s
   api:
-    image: malcolmnetsec/api:5.2.11
+    image: malcolmnetsec/api:5.3.0
     command: gunicorn --bind 0:5000 manage:app
     restart: "no"
     stdin_open: false
@@ -586,7 +602,7 @@
       retries: 3
       start_period: 60s
   nginx-proxy:
-    image: malcolmnetsec/nginx-proxy:5.2.11
+    image: malcolmnetsec/nginx-proxy:5.3.0
     restart: "no"
     stdin_open: false
     tty: true
@@ -623,7 +639,6 @@
       timeout: 15s
       retries: 3
       start_period: 120s
-<<<<<<< HEAD
     labels:
       traefik.enable: "false"
       # traefik.http.routers.osmalcolm.rule: 'Host(`opensearch.malcolm.example.org`)'
@@ -636,32 +651,6 @@
       # traefik.http.routers.malcolm.tls.certresolver: 'myresolver'
       # traefik.http.routers.malcolm.service: 'malcolm'
       # traefik.http.services.malcolm.loadbalancer.server.port: '443'
-=======
-  suricata:
-    image: malcolmnetsec/suricata:5.2.5
-    restart: "no"
-    stdin_open: false
-    tty: true
-    hostname: suricata
-    environment:
-      << : *process-variables
-      << : *logstash-variables
-      << : *common-upload-variables
-      << : *suricata-variables
-    depends_on:
-      - logstash
-    volumes:
-      - ./suricata-logs:/var/log/suricata
-      - ./pcap:/data/pcap
-    expose:
-      - 8711
-    healthcheck:
-      test: ["CMD", "supervisorctl", "status", "pcap-suricata"]
-      interval: 30s
-      timeout: 15s
-      retries: 3
-      start_period: 120s
->>>>>>> 8dc08911
 
 # shared named volume so filebeat can access nginx access logs
 volumes:
