--- conflicted
+++ resolved
@@ -403,11 +403,7 @@
 
 ```
 …
-<<<<<<< HEAD
-Finished, created "/sensor-build/hedgehog-3.1.1.iso"
-=======
 Finished, created "/sensor-build/hedgehog-3.2.0.iso"
->>>>>>> 5cad1c5d
 …
 ```
 
