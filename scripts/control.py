--- conflicted
+++ resolved
@@ -519,13 +519,10 @@
         os.path.join(MalcolmPath, 'opensearch-backup'),
         os.path.join(MalcolmPath, os.path.join('nginx', 'ca-trust')),
         os.path.join(MalcolmPath, os.path.join('pcap', 'processed')),
-<<<<<<< HEAD
         os.path.join(MalcolmPath, os.path.join('pcap', 'upload')),
         os.path.join(MalcolmPath, os.path.join('suricata-logs')),
-=======
         os.path.join(MalcolmPath, os.path.join('zeek', os.path.join('intel', 'MISP'))),
         os.path.join(MalcolmPath, os.path.join('zeek', os.path.join('intel', 'STIX'))),
->>>>>>> c474cce7
         os.path.join(MalcolmPath, os.path.join('zeek-logs', 'current')),
         os.path.join(MalcolmPath, os.path.join('zeek-logs', 'extract_files')),
         os.path.join(MalcolmPath, os.path.join('zeek-logs', 'processed')),
